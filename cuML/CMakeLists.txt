--- conflicted
+++ resolved
@@ -186,12 +186,8 @@
             src/glm/glm.cu
             src/knn/knn.cu
             src/kalman_filter/lkf_py.cu
-<<<<<<< HEAD
             src/randomforest/randomforest.cu
-=======
-	    src/decisiontree/decisiontree.cu
-	    src/randomforest/randomforest.cu
->>>>>>> e069054e
+	        src/decisiontree/decisiontree.cu
             )
 
 set(CUML_LINK_LIBRARIES ${CUDA_cublas_LIBRARY} ${CUDA_curand_LIBRARY} ${CUDA_cusolver_LIBRARY} ${CUDA_CUDART_LIBRARY} ${ZLIB_LIBRARIES} gpufaisslib faisslib ${BLAS_LIBRARIES})

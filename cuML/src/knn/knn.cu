--- conflicted
+++ resolved
@@ -14,13 +14,8 @@
  * limitations under the License.
  */
 
-<<<<<<< HEAD
-#include "knn_c.h"
 #include "cuda_utils.h"
-
-=======
 #include "knn.h"
->>>>>>> 5ee482d5
 #include <cuda_runtime.h>
 #include <faiss/gpu/StandardGpuResources.h>
 #include <faiss/gpu/GpuIndexFlat.h>

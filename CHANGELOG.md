--- conflicted
+++ resolved
@@ -8,13 +8,10 @@
 
 - PR #144: Dockerfile update and docs for LinearRegression and Kalman Filter.
 - PR #167: Integrating full-n-final ml-prims repo inside cuml
-<<<<<<< HEAD
 - PR #198: (ml-prims) Removal of *MG calls + fixed a bug in permute method
-=======
 - PR #194: Added new ml-prims for supporting LASSO regression.
 - PR #114: Building faiss C++ api into libcuml
 - PR #64: Using FAISS C++ API in cuML and exposing bindings through cython
->>>>>>> 681d842d
 
 ## Bug Fixes
 

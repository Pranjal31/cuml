--- conflicted
+++ resolved
@@ -1,12 +1,8 @@
 # cuML 0.10.0 (Date TBD)
 
 ## New Features
-<<<<<<< HEAD
 - PR #1082: C++ benchmark tool for c++/CUDA code inside cuML
-- PR #1071: Selective eigen solver of cuSolver 
-=======
 - PR #1071: Selective eigen solver of cuSolver
->>>>>>> ad7242dc
 - PR #1073: Updating RF wrappers to use FIL for GPU accelerated prediction
 - PR #1104: CUDA 10.1 support
 - PR #1113: prims: new batched make-symmetric-matrix primitive

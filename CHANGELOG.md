--- conflicted
+++ resolved
@@ -16,12 +16,9 @@
 - PR #819: Forest Inferencing Library (FIL)
 - PR #829: C++: enable nvtx ranges
 - PR #837: treelite for decision forest exchange format
-<<<<<<< HEAD
 - PR #840: Dask RF classification and regression
-=======
 - PR #870: make_blobs python function
 - PR #883: Adding MNMG Kmeans
->>>>>>> a200b8a8
 
 ## Improvements
 - PR #822: build: build.sh update to club all make targets together

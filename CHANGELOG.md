--- conflicted
+++ resolved
@@ -17,11 +17,8 @@
 - PR #1076: Paying off some UMAP / Spectral tech debt.
 - PR #1086: Ensure RegressorMixin scorer uses device arrays
 - PR #1114: K-means: Exposing useful params, removing unused params, proxying params in Dask
-<<<<<<< HEAD
 - PR #1115: Moving dask_make_blobs to cuml.dask.datasets. Adding conversion to dask.DataFrame
-=======
 - PR #1136: CUDA 10.1 CI updates
->>>>>>> ad7242dc
 
 ## Bug Fixes
 

--- conflicted
+++ resolved
@@ -2,10 +2,6 @@
 
 ## New Features
 - PR #1071: Selective eigen solver of cuSolver
-<<<<<<< HEAD
-=======
-
->>>>>>> ed33c6e9
 - PR #1073: Updating RF wrappers to use FIL for GPU accelerated prediction
 - PR #1104: CUDA 10.1 support
 
